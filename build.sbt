<<<<<<< HEAD
val Scala212 = "2.12.17"
val Scala213 = "2.13.11"
=======
val Scala212 = "2.12.18"
val Scala213 = "2.13.10"
>>>>>>> f8187ffd
val Scala3Version = "3.3.0"

ThisBuild / tlBaseVersion := "0.4"

ThisBuild / scalaVersion := Scala213
ThisBuild / tlVersionIntroduced := Map("3" -> "0.4.2")
ThisBuild / crossScalaVersions := Seq(Scala213, Scala212, Scala3Version)

// Setup coverage
ThisBuild / githubWorkflowAddedJobs +=
  WorkflowJob(
    id = "coverage",
    name = "Generate coverage report",
    scalas = List("2.13.11"),
    steps = List(WorkflowStep.Checkout) ++ WorkflowStep.SetupJava(
      githubWorkflowJavaVersions.value.toList
    ) ++ githubWorkflowGeneratedCacheSteps.value ++ List(
      WorkflowStep.Sbt(List("coverage", "rootJVM/test", "coverageAggregate")),
      WorkflowStep.Run(List("bash <(curl -s https://codecov.io/bash)"))
    )
  )

ThisBuild / tlCiReleaseBranches := Seq("master")
ThisBuild / tlSitePublishBranch := Some("master")

lazy val root = tlCrossRootProject.aggregate(core, cats)

ThisBuild / developers := List(
  // your GitHub handle and name
  tlGitHubDev("johnynek", "Oscar Boykin"),
  tlGitHubDev("coltfred", "Colt Frederickson"),
  tlGitHubDev("non", "Erik Osheim")
)

lazy val core = crossProject(JSPlatform, JVMPlatform, NativePlatform)
  .crossType(CrossType.Pure)
  .in(file("core"))
  .settings(
    commonSettings,
    name := "paiges-core",
    moduleName := "paiges-core",
    libraryDependencies ++= Seq(
      "org.scalatestplus" %%% "scalacheck-1-16" % "3.2.14.0" % Test,
      "org.scalatest" %%% "scalatest-funsuite" % "3.2.16" % Test
    ),
    // TODO: 2.13 has warnings for using Stream, but scalacheck Shrink
    tlFatalWarningsInCi := scalaVersion.value.startsWith("2.12."),
    mimaBinaryIssueFilters ++= {
      if (tlIsScala3.value) {
        import com.typesafe.tools.mima.core._
        Seq(
          ProblemFilters.exclude[IncompatibleMethTypeProblem]("org.typelevel.paiges.Chunk*")
        )
      } else Nil
    }
  )
  .disablePlugins(JmhPlugin)
  .jsSettings(commonJsSettings)
  .jvmSettings(commonJvmSettings)
  .nativeSettings(commonNativeSettings)

lazy val coreJVM = core.jvm
lazy val coreJS = core.js
lazy val coreNative = core.native

lazy val cats = crossProject(JSPlatform, JVMPlatform, NativePlatform)
  .crossType(CrossType.Full)
  .in(file("cats"))
  .dependsOn(core % "compile->compile;test->test")
  .settings(
    commonSettings,
    name := "paiges-cats",
    moduleName := "paiges-cats",
    libraryDependencies ++= Seq(
      "org.typelevel" %%% "cats-core" % "2.9.0",
      "org.typelevel" %%% "cats-laws" % "2.9.0" % Test,
      "org.typelevel" %%% "discipline-scalatest" % "2.2.0" % Test
    )
  )
  .disablePlugins(JmhPlugin)
  .jsSettings(commonJsSettings)
  .jvmSettings(commonJvmSettings)
  .nativeSettings(commonNativeSettings)

lazy val catsJVM = cats.jvm
lazy val catsJS = cats.js
lazy val catsNative = cats.native

lazy val benchmark = project
  .in(file("benchmark"))
  .dependsOn(coreJVM, catsJVM)
  .enablePlugins(NoPublishPlugin)
  .settings(
    name := "paiges-benchmark"
  )
  .enablePlugins(JmhPlugin)

lazy val docs = project
  .in(file("docs"))
  .dependsOn(coreJVM, catsJVM)
  .enablePlugins(TypelevelSitePlugin)
  .settings(
    name := "paiges-docs",
    mdocIn := (LocalRootProject / baseDirectory).value / "docs" / "src" / "main" / "mdoc"
  )

lazy val commonSettings = Seq(
  scalacOptions ++= (
    CrossVersion.partialVersion(scalaVersion.value) match {
      case Some((2, n)) if n <= 12 =>
        Seq(
          "-Xfatal-warnings",
          "-Yno-adapted-args",
          "-Xfuture"
        )
      case _ =>
        Nil
    }
  )
)

lazy val commonJvmSettings = Seq(
  Test / testOptions += Tests.Argument(TestFrameworks.ScalaTest, "-oDF")
)

lazy val commonJsSettings = Seq(
  coverageEnabled := false
)

lazy val commonNativeSettings = Seq(
  // Remove when native is published for the default previous versions
  tlVersionIntroduced := List("2.12", "2.13").map(_ -> "0.4.1").toMap + ("3" -> "0.4.3"),
  coverageEnabled := false
)<|MERGE_RESOLUTION|>--- conflicted
+++ resolved
@@ -1,10 +1,5 @@
-<<<<<<< HEAD
-val Scala212 = "2.12.17"
+val Scala212 = "2.12.18"
 val Scala213 = "2.13.11"
-=======
-val Scala212 = "2.12.18"
-val Scala213 = "2.13.10"
->>>>>>> f8187ffd
 val Scala3Version = "3.3.0"
 
 ThisBuild / tlBaseVersion := "0.4"
