--- conflicted
+++ resolved
@@ -1,12 +1,7 @@
 import sbtcrossproject.{crossProject, CrossType}
 
-<<<<<<< HEAD
-val Scala212 = "2.12.13"
-val Scala213 = "2.13.4"
-=======
 val Scala212 = "2.12.12"
 val Scala213 = "2.13.5"
->>>>>>> e487e6a6
 
 ThisBuild / crossScalaVersions := Seq(Scala213, Scala212, "3.0.0-M2", "3.0.0-M3")
 ThisBuild / scalaVersion := Scala213
