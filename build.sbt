--- conflicted
+++ resolved
@@ -83,15 +83,9 @@
     name := "paiges-cats",
     moduleName := "paiges-cats",
     libraryDependencies ++= Seq(
-<<<<<<< HEAD
-      "org.typelevel" %%% "cats-core" % "2.7.0",
-      "org.typelevel" %%% "cats-laws" % "2.7.0" % Test,
-      "org.typelevel" %%% "discipline-scalatest" % "2.2.0" % Test
-=======
       "org.typelevel" %%% "cats-core" % "2.8.0",
       "org.typelevel" %%% "cats-laws" % "2.8.0" % Test,
-      "org.typelevel" %%% "discipline-scalatest" % "2.1.5" % Test
->>>>>>> f5f0bb7c
+      "org.typelevel" %%% "discipline-scalatest" % "2.2.0" % Test
     )
   )
   .disablePlugins(JmhPlugin)
