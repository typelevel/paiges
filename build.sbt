val Scala212 = "2.12.20"
<<<<<<< HEAD
val Scala213 = "2.13.15"
val Scala3Version = "3.3.3"
=======
val Scala213 = "2.13.14"
val Scala3Version = "3.3.4"
>>>>>>> 2ce77bb2

ThisBuild / tlBaseVersion := "0.4"

ThisBuild / startYear := Some(2017)
ThisBuild / scalaVersion := Scala213
ThisBuild / tlVersionIntroduced := Map("3" -> "0.4.2")
ThisBuild / crossScalaVersions := Seq(Scala213, Scala212, Scala3Version)

// Setup coverage
ThisBuild / githubWorkflowAddedJobs +=
  WorkflowJob(
    id = "coverage",
    name = "Generate coverage report",
    scalas = List("2.13.12"),
    steps = List(WorkflowStep.Checkout) ++ WorkflowStep.SetupJava(
      githubWorkflowJavaVersions.value.toList
    ) ++ githubWorkflowGeneratedCacheSteps.value ++ List(
      WorkflowStep.Sbt(List("coverage", "rootJVM/test", "coverageAggregate")),
      WorkflowStep.Run(List("bash <(curl -s https://codecov.io/bash)"))
    )
  )

ThisBuild / tlCiReleaseBranches := Seq("master")
ThisBuild / tlSitePublishBranch := Some("master")

lazy val root = tlCrossRootProject.aggregate(core, cats)

ThisBuild / developers := List(
  // your GitHub handle and name
  tlGitHubDev("johnynek", "Oscar Boykin"),
  tlGitHubDev("coltfred", "Colt Frederickson"),
  tlGitHubDev("non", "Erik Osheim")
)

lazy val core = crossProject(JSPlatform, JVMPlatform, NativePlatform)
  .crossType(CrossType.Pure)
  .in(file("core"))
  .settings(
    commonSettings,
    name := "paiges-core",
    moduleName := "paiges-core",
    libraryDependencies ++= Seq(
      "org.scalatestplus" %%% "scalacheck-1-18" % "3.2.19.0" % Test,
      "org.scalatest" %%% "scalatest-funsuite" % "3.2.19" % Test
    ),
    // TODO: 2.13 has warnings for using Stream, but scalacheck Shrink
    tlFatalWarnings := scalaVersion.value.startsWith("2.12."),
    mimaBinaryIssueFilters ++= {
      if (tlIsScala3.value) {
        import com.typesafe.tools.mima.core._
        Seq(
          ProblemFilters.exclude[IncompatibleMethTypeProblem]("org.typelevel.paiges.Chunk*"),
          ProblemFilters.exclude[DirectMissingMethodProblem]("org.typelevel.paiges.Chunk#ChunkStream#3#Empty.this")
        )
      } else Nil
    }
  )
  .disablePlugins(JmhPlugin)
  .jsSettings(commonJsSettings)
  .jvmSettings(commonJvmSettings)
  .nativeSettings(commonNativeSettings)

lazy val coreJVM = core.jvm
lazy val coreJS = core.js
lazy val coreNative = core.native

lazy val cats = crossProject(JSPlatform, JVMPlatform, NativePlatform)
  .crossType(CrossType.Full)
  .in(file("cats"))
  .dependsOn(core % "compile->compile;test->test")
  .settings(
    commonSettings,
    name := "paiges-cats",
    moduleName := "paiges-cats",
    libraryDependencies ++= Seq(
      "org.typelevel" %%% "cats-core" % "2.12.0",
      "org.typelevel" %%% "cats-laws" % "2.12.0" % Test,
      "org.typelevel" %%% "discipline-scalatest" % "2.3.0" % Test
    )
  )
  .disablePlugins(JmhPlugin)
  .jsSettings(commonJsSettings)
  .jvmSettings(commonJvmSettings)
  .nativeSettings(commonNativeSettings)

lazy val catsJVM = cats.jvm
lazy val catsJS = cats.js
lazy val catsNative = cats.native

lazy val benchmark = project
  .in(file("benchmark"))
  .dependsOn(coreJVM, catsJVM)
  .enablePlugins(NoPublishPlugin)
  .settings(
    name := "paiges-benchmark"
  )
  .enablePlugins(JmhPlugin)

lazy val docs = project
  .in(file("docs"))
  .dependsOn(coreJVM, catsJVM)
  .enablePlugins(TypelevelSitePlugin)
  .settings(
    name := "paiges-docs",
    mdocIn := (LocalRootProject / baseDirectory).value / "docs" / "src" / "main" / "mdoc"
  )

lazy val commonSettings = Seq(
  scalacOptions ++= (
    CrossVersion.partialVersion(scalaVersion.value) match {
      case Some((2, n)) if n <= 12 =>
        Seq(
          "-Xfatal-warnings",
          "-Yno-adapted-args",
          "-Xfuture"
        )
      case _ =>
        Nil
    }
  )
)

lazy val commonJvmSettings = Seq(
  Test / testOptions += Tests.Argument(TestFrameworks.ScalaTest, "-oDF")
)

lazy val commonJsSettings = Seq(
  coverageEnabled := false
)

lazy val commonNativeSettings = Seq(
  // Remove when native is published for the default previous versions
  tlVersionIntroduced := List("2.12", "2.13", "3").map(_ -> "0.5.0").toMap,
  coverageEnabled := false
)<|MERGE_RESOLUTION|>--- conflicted
+++ resolved
@@ -1,11 +1,6 @@
 val Scala212 = "2.12.20"
-<<<<<<< HEAD
 val Scala213 = "2.13.15"
-val Scala3Version = "3.3.3"
-=======
-val Scala213 = "2.13.14"
 val Scala3Version = "3.3.4"
->>>>>>> 2ce77bb2
 
 ThisBuild / tlBaseVersion := "0.4"
 
